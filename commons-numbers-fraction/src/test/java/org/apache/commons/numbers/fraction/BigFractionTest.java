--- conflicted
+++ resolved
@@ -91,13 +91,9 @@
     @Test()
     public void testGoldenRatio() {
         // the golden ratio is notoriously a difficult number for continuous fraction
-<<<<<<< HEAD
         Assertions.assertThrows(FractionException.class,
                 () -> new BigFraction((1 + Math.sqrt(5)) / 2, 1.0e-12, 25)
         );
-=======
-        BigFraction.from((1 + Math.sqrt(5)) / 2, 1.0e-12, 25);
->>>>>>> 7a3f962a
     }
 
     // MATH-179
@@ -165,25 +161,17 @@
     // MATH-1029
     @Test()
     public void testPositiveValueOverflow() {
-<<<<<<< HEAD
         Assertions.assertThrows(ArithmeticException.class,
                 () -> assertFraction((long) 1e10, 1, new BigFraction(1e10, 1000))
         );
-=======
-        assertFraction((long) 1e10, 1, BigFraction.from(1e10, 1000));
->>>>>>> 7a3f962a
     }
 
     // MATH-1029
     @Test()
     public void testNegativeValueOverflow() {
-<<<<<<< HEAD
         Assertions.assertThrows(ArithmeticException.class,
                 () -> assertFraction((long) -1e10, 1, new BigFraction(-1e10, 1000))
         );
-=======
-        assertFraction((long) -1e10, 1, BigFraction.from(-1e10, 1000));
->>>>>>> 7a3f962a
     }
 
     @Test
@@ -668,13 +656,13 @@
             Assert.assertEquals(fraction, TestUtils.serializeAndRecover(fraction));
         }
     }
-    
-    
-    @Test
-    public void testParse() { 
+
+
+    @Test
+    public void testParse() {
         String[] validExpressions = new String[] {
-                "3", 
-                "1 / 2", 
+                "3",
+                "1 / 2",
                 "2147,483,647 / 2,147,483,648", //over largest int value
                 "9,223,372,036,854,775,807 / 9,223,372,036,854,775,808" //over largest long value
         };
@@ -687,7 +675,7 @@
         };
         int inc = 0;
         for (BigFraction fraction: fractions) {
-            Assert.assertEquals(fraction, 
+            Assert.assertEquals(fraction,
                     BigFraction.parse(validExpressions[inc]));
             inc++;
         }
