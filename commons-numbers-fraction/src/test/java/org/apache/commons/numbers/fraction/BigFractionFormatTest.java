/*
 * Licensed to the Apache Software Foundation (ASF) under one or more
 * contributor license agreements.  See the NOTICE file distributed with
 * this work for additional information regarding copyright ownership.
 * The ASF licenses this file to You under the Apache License, Version 2.0
 * (the "License"); you may not use this file except in compliance with
 * the License.  You may obtain a copy of the License at
 *
 *      http://www.apache.org/licenses/LICENSE-2.0
 *
 * Unless required by applicable law or agreed to in writing, software
 * distributed under the License is distributed on an "AS IS" BASIS,
 * WITHOUT WARRANTIES OR CONDITIONS OF ANY KIND, either express or implied.
 * See the License for the specific language governing permissions and
 * limitations under the License.
 */

package org.apache.commons.numbers.fraction;

import java.math.BigDecimal;
import java.math.BigInteger;
<<<<<<< HEAD
import java.text.FieldPosition;
import java.text.Format;
=======
import java.math.RoundingMode;
>>>>>>> 9001f8cb
import java.text.NumberFormat;
import java.text.ParseException;
import java.util.Locale;

import org.junit.Assert;
import org.junit.Before;
import org.junit.Test;

import static org.junit.Assert.assertEquals;
import static org.junit.Assert.fail;


public class BigFractionFormatTest {

    BigFractionFormat properFormat = null;
    BigFractionFormat improperFormat = null;

    protected Locale getLocale() {
        return Locale.getDefault();
    }

    @Before
    public void setUp() {
        properFormat = BigFractionFormat.getProperInstance(getLocale());
        improperFormat = BigFractionFormat.getImproperInstance(getLocale());
    }

    @Test
    public void testFormat() {
        BigFraction c = new BigFraction(1, 2);
        String expected = "1 / 2";

        String actual = properFormat.format(c);
        assertEquals(expected, actual);

        actual = improperFormat.format(c);
        assertEquals(expected, actual);
    }

    @Test
    public void testFormatNegative() {
        BigFraction c = new BigFraction(-1, 2);
        String expected = "-1 / 2";

        String actual = properFormat.format(c);
        assertEquals(expected, actual);

        actual = improperFormat.format(c);
        assertEquals(expected, actual);
    }

    @Test
    public void testFormatZero() {
        BigFraction c = new BigFraction(0, 1);
        String expected = "0 / 1";

        String actual = properFormat.format(c);
        assertEquals(expected, actual);

        actual = improperFormat.format(c);
        assertEquals(expected, actual);
    }

    @Test
    public void testFormatImproper() {
        BigFraction c = new BigFraction(5, 3);

        String actual = properFormat.format(c);
        assertEquals("1 2 / 3", actual);

        actual = improperFormat.format(c);
        assertEquals("5 / 3", actual);
    }

    @Test
    public void testFormatImproperNegative() {
        BigFraction c = new BigFraction(-5, 3);

        String actual = properFormat.format(c);
        assertEquals("-1 2 / 3", actual);

        actual = improperFormat.format(c);
        assertEquals("-5 / 3", actual);
    }

    @Test
    public void testParse() throws Exception {
        String source = "1 / 2";

        {
            BigFraction c = properFormat.parse(source);
            Assert.assertNotNull(c);
            assertEquals(BigInteger.ONE, c.getNumerator());
            assertEquals(BigInteger.valueOf(2l), c.getDenominator());

            c = improperFormat.parse(source);
            Assert.assertNotNull(c);
            assertEquals(BigInteger.ONE, c.getNumerator());
            assertEquals(BigInteger.valueOf(2l), c.getDenominator());
        }
    }

    @Test
    public void testParseInteger() throws Exception {
        String source = "10";
        {
            BigFraction c = properFormat.parse(source);
            Assert.assertNotNull(c);
            assertEquals(BigInteger.TEN, c.getNumerator());
            assertEquals(BigInteger.ONE, c.getDenominator());
        }
        {
            BigFraction c = improperFormat.parse(source);
            Assert.assertNotNull(c);
            assertEquals(BigInteger.TEN, c.getNumerator());
            assertEquals(BigInteger.ONE, c.getDenominator());
        }
    }

    @Test
    public void testParseInvalid() {
        String source = "a";
        String msg = "should not be able to parse '10 / a'.";
        try {
            properFormat.parse(source);
            fail(msg);
        } catch (ParseException ex) {
            // success
        }
        try {
            improperFormat.parse(source);
            fail(msg);
        } catch (ParseException ex) {
            // success
        }
    }

    @Test
    public void testParseInvalidDenominator() {
        String source = "10 / a";
        String msg = "should not be able to parse '10 / a'.";
        try {
            properFormat.parse(source);
            fail(msg);
        } catch (ParseException ex) {
            // success
        }
        try {
            improperFormat.parse(source);
            fail(msg);
        } catch (ParseException ex) {
            // success
        }
    }

    @Test
    public void testParseNegative() throws Exception {

        {
            String source = "-1 / 2";
            BigFraction c = properFormat.parse(source);
            Assert.assertNotNull(c);
            assertEquals(-1, c.getNumeratorAsInt());
            assertEquals(2, c.getDenominatorAsInt());

            c = improperFormat.parse(source);
            Assert.assertNotNull(c);
            assertEquals(-1, c.getNumeratorAsInt());
            assertEquals(2, c.getDenominatorAsInt());

            source = "1 / -2";
            c = properFormat.parse(source);
            Assert.assertNotNull(c);
            assertEquals(-1, c.getNumeratorAsInt());
            assertEquals(2, c.getDenominatorAsInt());

            c = improperFormat.parse(source);
            Assert.assertNotNull(c);
            assertEquals(-1, c.getNumeratorAsInt());
            assertEquals(2, c.getDenominatorAsInt());
        }
    }

    @Test
    public void testParseProper() throws Exception {
        String source = "1 2 / 3";

        {
            BigFraction c = properFormat.parse(source);
            Assert.assertNotNull(c);
            assertEquals(5, c.getNumeratorAsInt());
            assertEquals(3, c.getDenominatorAsInt());
        }

        try {
            improperFormat.parse(source);
            fail("invalid improper fraction.");
        } catch (ParseException ex) {
            // success
        }
    }

    @Test
    public void testParseProperNegative() throws Exception {
        String source = "-1 2 / 3";
        {
            BigFraction c = properFormat.parse(source);
            Assert.assertNotNull(c);
            assertEquals(-5, c.getNumeratorAsInt());
            assertEquals(3, c.getDenominatorAsInt());
        }

        try {
            improperFormat.parse(source);
            fail("invalid improper fraction.");
        } catch (ParseException ex) {
            // success
        }
    }

    @Test
    public void testParseProperInvalidMinus() {
        String source = "2 -2 / 3";
        try {
            properFormat.parse(source);
            fail("invalid minus in improper fraction.");
        } catch (ParseException ex) {
            // expected
        }
        source = "2 2 / -3";
        try {
            properFormat.parse(source);
            fail("invalid minus in improper fraction.");
        } catch (ParseException ex) {
            // expected
        }
    }

    @Test
    public void testParseBig() throws Exception {
        BigFraction f1 =
                improperFormat.parse("167213075789791382630275400487886041651764456874403" +
                        " / " +
                        "53225575123090058458126718248444563466137046489291");
        assertEquals(Math.PI, f1.doubleValue(), 0.0);
        BigFraction f2 =
                properFormat.parse("3 " +
                        "7536350420521207255895245742552351253353317406530" +
                        " / " +
                        "53225575123090058458126718248444563466137046489291");
        assertEquals(Math.PI, f2.doubleValue(), 0.0);
        assertEquals(f1, f2);
        BigDecimal pi =
<<<<<<< HEAD
                new BigDecimal("3.141592653589793238462643383279502884197169399375105820974944592307816406286208998628034825342117068");
        assertEquals(pi, f1.bigDecimalValue(99, BigDecimal.ROUND_HALF_EVEN));
=======
            new BigDecimal("3.141592653589793238462643383279502884197169399375105820974944592307816406286208998628034825342117068");
        Assert.assertEquals(pi, f1.bigDecimalValue(99, RoundingMode.HALF_EVEN));
>>>>>>> 9001f8cb
    }

    @Test
    public void testNumeratorFormat() {
        NumberFormat old = properFormat.getNumeratorFormat();
        NumberFormat nf = NumberFormat.getInstance();
        nf.setParseIntegerOnly(true);
        properFormat.setNumeratorFormat(nf);
        assertEquals(nf, properFormat.getNumeratorFormat());
        properFormat.setNumeratorFormat(old);

        old = improperFormat.getNumeratorFormat();
        nf = NumberFormat.getInstance();
        nf.setParseIntegerOnly(true);
        improperFormat.setNumeratorFormat(nf);
        assertEquals(nf, improperFormat.getNumeratorFormat());
        improperFormat.setNumeratorFormat(old);
    }

    @Test
    public void testDenominatorFormat() {
        NumberFormat old = properFormat.getDenominatorFormat();
        NumberFormat nf = NumberFormat.getInstance();
        nf.setParseIntegerOnly(true);
        properFormat.setDenominatorFormat(nf);
        assertEquals(nf, properFormat.getDenominatorFormat());
        properFormat.setDenominatorFormat(old);

        old = improperFormat.getDenominatorFormat();
        nf = NumberFormat.getInstance();
        nf.setParseIntegerOnly(true);
        improperFormat.setDenominatorFormat(nf);
        assertEquals(nf, improperFormat.getDenominatorFormat());
        improperFormat.setDenominatorFormat(old);
    }

    @Test
    public void testWholeFormat() {
        ProperBigFractionFormat format = (ProperBigFractionFormat) properFormat;

        NumberFormat old = format.getWholeFormat();
        NumberFormat nf = NumberFormat.getInstance();
        nf.setParseIntegerOnly(true);
        format.setWholeFormat(nf);
        assertEquals(nf, format.getWholeFormat());
        format.setWholeFormat(old);
    }

    @Test
    public void testLongFormat() {
        assertEquals("10 / 1", improperFormat.format(10l));
    }

    @Test
    public void testDoubleFormat() {
        assertEquals("1 / 16", improperFormat.format(0.0625));
    }

    @Test
    public void testCreatesBigFractionFormatTakingNoArguments() throws Exception{
        BigFractionFormat bigFractionFormat = new BigFractionFormat();

        try {
            bigFractionFormat.parseObject("5/%zC*");
            fail("Expecting exception: ParseException");
        } catch (ParseException e) {
            assertEquals("Format.parseObject(String) failed", e.getMessage());
            assertEquals(Format.class.getName(), e.getStackTrace()[0].getClassName());
        }
    }


    @Test
    public void testFormatAndGetProperInstanceTakingLocale() {
        Locale locale = Locale.ROOT;
        BigFractionFormat bigFractionFormat = BigFractionFormat.getProperInstance(locale);
        BigFractionFormat bigFractionFormatTwo = new BigFractionFormat(bigFractionFormat);
        Byte myByte =new Byte((byte) 5);
        StringBuffer stringBuffer = new StringBuffer((byte) 5);
        FieldPosition fieldPosition = new FieldPosition((byte) 5);
        bigFractionFormatTwo.format( myByte,stringBuffer, fieldPosition);

        assertEquals("5 0 / 1 / 1 0 / 1", stringBuffer.toString());
        assertEquals(17, stringBuffer.length());
    }


    @Test
    public void testFormatBigFraction() {
        BigFraction bigFraction = new BigFraction(0L);
        String string = BigFractionFormat.formatBigFraction(bigFraction);

        assertEquals("0 / 1", string);
    }


    @Test
    public void testGetProperInstanceTakingNoArguments() throws ParseException {
        BigFractionFormat bigFractionFormat = BigFractionFormat.getProperInstance();
        BigFraction bigFraction = bigFractionFormat.parse("-704 0 / 1");

        assertEquals((short) (-704), bigFraction.shortValue());
    }


    @Test
    public void testFormatBigFractionThrowsIllegalArgumentException() {
        try {
            BigFractionFormat.formatBigFraction((BigFraction) null);
            fail("Expecting exception: IllegalArgumentException");
        } catch (IllegalArgumentException e) {
            assertEquals("cannot format given object as a fraction number", e.getMessage());
            assertEquals(BigFractionFormat.class.getName(), e.getStackTrace()[0].getClassName());
        }
    }

}<|MERGE_RESOLUTION|>--- conflicted
+++ resolved
@@ -19,12 +19,7 @@
 
 import java.math.BigDecimal;
 import java.math.BigInteger;
-<<<<<<< HEAD
-import java.text.FieldPosition;
-import java.text.Format;
-=======
 import java.math.RoundingMode;
->>>>>>> 9001f8cb
 import java.text.NumberFormat;
 import java.text.ParseException;
 import java.util.Locale;
@@ -32,9 +27,6 @@
 import org.junit.Assert;
 import org.junit.Before;
 import org.junit.Test;
-
-import static org.junit.Assert.assertEquals;
-import static org.junit.Assert.fail;
 
 
 public class BigFractionFormatTest {
@@ -58,10 +50,10 @@
         String expected = "1 / 2";
 
         String actual = properFormat.format(c);
-        assertEquals(expected, actual);
-
-        actual = improperFormat.format(c);
-        assertEquals(expected, actual);
+        Assert.assertEquals(expected, actual);
+
+        actual = improperFormat.format(c);
+        Assert.assertEquals(expected, actual);
     }
 
     @Test
@@ -70,10 +62,10 @@
         String expected = "-1 / 2";
 
         String actual = properFormat.format(c);
-        assertEquals(expected, actual);
-
-        actual = improperFormat.format(c);
-        assertEquals(expected, actual);
+        Assert.assertEquals(expected, actual);
+
+        actual = improperFormat.format(c);
+        Assert.assertEquals(expected, actual);
     }
 
     @Test
@@ -82,10 +74,10 @@
         String expected = "0 / 1";
 
         String actual = properFormat.format(c);
-        assertEquals(expected, actual);
-
-        actual = improperFormat.format(c);
-        assertEquals(expected, actual);
+        Assert.assertEquals(expected, actual);
+
+        actual = improperFormat.format(c);
+        Assert.assertEquals(expected, actual);
     }
 
     @Test
@@ -93,10 +85,10 @@
         BigFraction c = new BigFraction(5, 3);
 
         String actual = properFormat.format(c);
-        assertEquals("1 2 / 3", actual);
-
-        actual = improperFormat.format(c);
-        assertEquals("5 / 3", actual);
+        Assert.assertEquals("1 2 / 3", actual);
+
+        actual = improperFormat.format(c);
+        Assert.assertEquals("5 / 3", actual);
     }
 
     @Test
@@ -104,10 +96,10 @@
         BigFraction c = new BigFraction(-5, 3);
 
         String actual = properFormat.format(c);
-        assertEquals("-1 2 / 3", actual);
-
-        actual = improperFormat.format(c);
-        assertEquals("-5 / 3", actual);
+        Assert.assertEquals("-1 2 / 3", actual);
+
+        actual = improperFormat.format(c);
+        Assert.assertEquals("-5 / 3", actual);
     }
 
     @Test
@@ -117,13 +109,13 @@
         {
             BigFraction c = properFormat.parse(source);
             Assert.assertNotNull(c);
-            assertEquals(BigInteger.ONE, c.getNumerator());
-            assertEquals(BigInteger.valueOf(2l), c.getDenominator());
+            Assert.assertEquals(BigInteger.ONE, c.getNumerator());
+            Assert.assertEquals(BigInteger.valueOf(2l), c.getDenominator());
 
             c = improperFormat.parse(source);
             Assert.assertNotNull(c);
-            assertEquals(BigInteger.ONE, c.getNumerator());
-            assertEquals(BigInteger.valueOf(2l), c.getDenominator());
+            Assert.assertEquals(BigInteger.ONE, c.getNumerator());
+            Assert.assertEquals(BigInteger.valueOf(2l), c.getDenominator());
         }
     }
 
@@ -133,14 +125,14 @@
         {
             BigFraction c = properFormat.parse(source);
             Assert.assertNotNull(c);
-            assertEquals(BigInteger.TEN, c.getNumerator());
-            assertEquals(BigInteger.ONE, c.getDenominator());
+            Assert.assertEquals(BigInteger.TEN, c.getNumerator());
+            Assert.assertEquals(BigInteger.ONE, c.getDenominator());
         }
         {
             BigFraction c = improperFormat.parse(source);
             Assert.assertNotNull(c);
-            assertEquals(BigInteger.TEN, c.getNumerator());
-            assertEquals(BigInteger.ONE, c.getDenominator());
+            Assert.assertEquals(BigInteger.TEN, c.getNumerator());
+            Assert.assertEquals(BigInteger.ONE, c.getDenominator());
         }
     }
 
@@ -150,13 +142,13 @@
         String msg = "should not be able to parse '10 / a'.";
         try {
             properFormat.parse(source);
-            fail(msg);
+            Assert.fail(msg);
         } catch (ParseException ex) {
             // success
         }
         try {
             improperFormat.parse(source);
-            fail(msg);
+            Assert.fail(msg);
         } catch (ParseException ex) {
             // success
         }
@@ -168,13 +160,13 @@
         String msg = "should not be able to parse '10 / a'.";
         try {
             properFormat.parse(source);
-            fail(msg);
+            Assert.fail(msg);
         } catch (ParseException ex) {
             // success
         }
         try {
             improperFormat.parse(source);
-            fail(msg);
+            Assert.fail(msg);
         } catch (ParseException ex) {
             // success
         }
@@ -187,24 +179,24 @@
             String source = "-1 / 2";
             BigFraction c = properFormat.parse(source);
             Assert.assertNotNull(c);
-            assertEquals(-1, c.getNumeratorAsInt());
-            assertEquals(2, c.getDenominatorAsInt());
+            Assert.assertEquals(-1, c.getNumeratorAsInt());
+            Assert.assertEquals(2, c.getDenominatorAsInt());
 
             c = improperFormat.parse(source);
             Assert.assertNotNull(c);
-            assertEquals(-1, c.getNumeratorAsInt());
-            assertEquals(2, c.getDenominatorAsInt());
+            Assert.assertEquals(-1, c.getNumeratorAsInt());
+            Assert.assertEquals(2, c.getDenominatorAsInt());
 
             source = "1 / -2";
             c = properFormat.parse(source);
             Assert.assertNotNull(c);
-            assertEquals(-1, c.getNumeratorAsInt());
-            assertEquals(2, c.getDenominatorAsInt());
+            Assert.assertEquals(-1, c.getNumeratorAsInt());
+            Assert.assertEquals(2, c.getDenominatorAsInt());
 
             c = improperFormat.parse(source);
             Assert.assertNotNull(c);
-            assertEquals(-1, c.getNumeratorAsInt());
-            assertEquals(2, c.getDenominatorAsInt());
+            Assert.assertEquals(-1, c.getNumeratorAsInt());
+            Assert.assertEquals(2, c.getDenominatorAsInt());
         }
     }
 
@@ -215,13 +207,13 @@
         {
             BigFraction c = properFormat.parse(source);
             Assert.assertNotNull(c);
-            assertEquals(5, c.getNumeratorAsInt());
-            assertEquals(3, c.getDenominatorAsInt());
+            Assert.assertEquals(5, c.getNumeratorAsInt());
+            Assert.assertEquals(3, c.getDenominatorAsInt());
         }
 
         try {
             improperFormat.parse(source);
-            fail("invalid improper fraction.");
+            Assert.fail("invalid improper fraction.");
         } catch (ParseException ex) {
             // success
         }
@@ -233,13 +225,13 @@
         {
             BigFraction c = properFormat.parse(source);
             Assert.assertNotNull(c);
-            assertEquals(-5, c.getNumeratorAsInt());
-            assertEquals(3, c.getDenominatorAsInt());
+            Assert.assertEquals(-5, c.getNumeratorAsInt());
+            Assert.assertEquals(3, c.getDenominatorAsInt());
         }
 
         try {
             improperFormat.parse(source);
-            fail("invalid improper fraction.");
+            Assert.fail("invalid improper fraction.");
         } catch (ParseException ex) {
             // success
         }
@@ -250,14 +242,14 @@
         String source = "2 -2 / 3";
         try {
             properFormat.parse(source);
-            fail("invalid minus in improper fraction.");
+            Assert.fail("invalid minus in improper fraction.");
         } catch (ParseException ex) {
             // expected
         }
         source = "2 2 / -3";
         try {
             properFormat.parse(source);
-            fail("invalid minus in improper fraction.");
+            Assert.fail("invalid minus in improper fraction.");
         } catch (ParseException ex) {
             // expected
         }
@@ -266,25 +258,20 @@
     @Test
     public void testParseBig() throws Exception {
         BigFraction f1 =
-                improperFormat.parse("167213075789791382630275400487886041651764456874403" +
-                        " / " +
-                        "53225575123090058458126718248444563466137046489291");
-        assertEquals(Math.PI, f1.doubleValue(), 0.0);
+            improperFormat.parse("167213075789791382630275400487886041651764456874403" +
+                                 " / " +
+                                 "53225575123090058458126718248444563466137046489291");
+        Assert.assertEquals(Math.PI, f1.doubleValue(), 0.0);
         BigFraction f2 =
-                properFormat.parse("3 " +
-                        "7536350420521207255895245742552351253353317406530" +
-                        " / " +
-                        "53225575123090058458126718248444563466137046489291");
-        assertEquals(Math.PI, f2.doubleValue(), 0.0);
-        assertEquals(f1, f2);
+            properFormat.parse("3 " +
+                               "7536350420521207255895245742552351253353317406530" +
+                               " / " +
+                               "53225575123090058458126718248444563466137046489291");
+        Assert.assertEquals(Math.PI, f2.doubleValue(), 0.0);
+        Assert.assertEquals(f1, f2);
         BigDecimal pi =
-<<<<<<< HEAD
-                new BigDecimal("3.141592653589793238462643383279502884197169399375105820974944592307816406286208998628034825342117068");
-        assertEquals(pi, f1.bigDecimalValue(99, BigDecimal.ROUND_HALF_EVEN));
-=======
             new BigDecimal("3.141592653589793238462643383279502884197169399375105820974944592307816406286208998628034825342117068");
         Assert.assertEquals(pi, f1.bigDecimalValue(99, RoundingMode.HALF_EVEN));
->>>>>>> 9001f8cb
     }
 
     @Test
@@ -293,14 +280,14 @@
         NumberFormat nf = NumberFormat.getInstance();
         nf.setParseIntegerOnly(true);
         properFormat.setNumeratorFormat(nf);
-        assertEquals(nf, properFormat.getNumeratorFormat());
+        Assert.assertEquals(nf, properFormat.getNumeratorFormat());
         properFormat.setNumeratorFormat(old);
 
         old = improperFormat.getNumeratorFormat();
         nf = NumberFormat.getInstance();
         nf.setParseIntegerOnly(true);
         improperFormat.setNumeratorFormat(nf);
-        assertEquals(nf, improperFormat.getNumeratorFormat());
+        Assert.assertEquals(nf, improperFormat.getNumeratorFormat());
         improperFormat.setNumeratorFormat(old);
     }
 
@@ -310,95 +297,36 @@
         NumberFormat nf = NumberFormat.getInstance();
         nf.setParseIntegerOnly(true);
         properFormat.setDenominatorFormat(nf);
-        assertEquals(nf, properFormat.getDenominatorFormat());
+        Assert.assertEquals(nf, properFormat.getDenominatorFormat());
         properFormat.setDenominatorFormat(old);
 
         old = improperFormat.getDenominatorFormat();
         nf = NumberFormat.getInstance();
         nf.setParseIntegerOnly(true);
         improperFormat.setDenominatorFormat(nf);
-        assertEquals(nf, improperFormat.getDenominatorFormat());
+        Assert.assertEquals(nf, improperFormat.getDenominatorFormat());
         improperFormat.setDenominatorFormat(old);
     }
 
     @Test
     public void testWholeFormat() {
-        ProperBigFractionFormat format = (ProperBigFractionFormat) properFormat;
+        ProperBigFractionFormat format = (ProperBigFractionFormat)properFormat;
 
         NumberFormat old = format.getWholeFormat();
         NumberFormat nf = NumberFormat.getInstance();
         nf.setParseIntegerOnly(true);
         format.setWholeFormat(nf);
-        assertEquals(nf, format.getWholeFormat());
+        Assert.assertEquals(nf, format.getWholeFormat());
         format.setWholeFormat(old);
     }
 
     @Test
     public void testLongFormat() {
-        assertEquals("10 / 1", improperFormat.format(10l));
+        Assert.assertEquals("10 / 1", improperFormat.format(10l));
     }
 
     @Test
     public void testDoubleFormat() {
-        assertEquals("1 / 16", improperFormat.format(0.0625));
-    }
-
-    @Test
-    public void testCreatesBigFractionFormatTakingNoArguments() throws Exception{
-        BigFractionFormat bigFractionFormat = new BigFractionFormat();
-
-        try {
-            bigFractionFormat.parseObject("5/%zC*");
-            fail("Expecting exception: ParseException");
-        } catch (ParseException e) {
-            assertEquals("Format.parseObject(String) failed", e.getMessage());
-            assertEquals(Format.class.getName(), e.getStackTrace()[0].getClassName());
-        }
-    }
-
-
-    @Test
-    public void testFormatAndGetProperInstanceTakingLocale() {
-        Locale locale = Locale.ROOT;
-        BigFractionFormat bigFractionFormat = BigFractionFormat.getProperInstance(locale);
-        BigFractionFormat bigFractionFormatTwo = new BigFractionFormat(bigFractionFormat);
-        Byte myByte =new Byte((byte) 5);
-        StringBuffer stringBuffer = new StringBuffer((byte) 5);
-        FieldPosition fieldPosition = new FieldPosition((byte) 5);
-        bigFractionFormatTwo.format( myByte,stringBuffer, fieldPosition);
-
-        assertEquals("5 0 / 1 / 1 0 / 1", stringBuffer.toString());
-        assertEquals(17, stringBuffer.length());
-    }
-
-
-    @Test
-    public void testFormatBigFraction() {
-        BigFraction bigFraction = new BigFraction(0L);
-        String string = BigFractionFormat.formatBigFraction(bigFraction);
-
-        assertEquals("0 / 1", string);
-    }
-
-
-    @Test
-    public void testGetProperInstanceTakingNoArguments() throws ParseException {
-        BigFractionFormat bigFractionFormat = BigFractionFormat.getProperInstance();
-        BigFraction bigFraction = bigFractionFormat.parse("-704 0 / 1");
-
-        assertEquals((short) (-704), bigFraction.shortValue());
-    }
-
-
-    @Test
-    public void testFormatBigFractionThrowsIllegalArgumentException() {
-        try {
-            BigFractionFormat.formatBigFraction((BigFraction) null);
-            fail("Expecting exception: IllegalArgumentException");
-        } catch (IllegalArgumentException e) {
-            assertEquals("cannot format given object as a fraction number", e.getMessage());
-            assertEquals(BigFractionFormat.class.getName(), e.getStackTrace()[0].getClassName());
-        }
-    }
-
+        Assert.assertEquals("1 / 16", improperFormat.format(0.0625));
+    }
 }